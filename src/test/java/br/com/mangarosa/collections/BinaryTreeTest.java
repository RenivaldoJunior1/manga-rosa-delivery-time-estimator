--- conflicted
+++ resolved
@@ -1,32 +1,25 @@
 package br.com.mangarosa.collections;
 
-import br.com.mangarosa.impl.BinaryTree;
 import org.junit.Test;
 import org.junit.jupiter.api.BeforeEach;
 
-import java.util.List;
-
 import static org.junit.Assert.*;
 
 public class BinaryTreeTest {
 
     private final Tree<Integer> binaryTree;
 
-    public BinaryTreeTest(){
-<<<<<<< HEAD
-        this.binaryTree = new BinaryTree();
-=======
-        binaryTree = new BinaryTree<>();
->>>>>>> 2441007c
+    public BinaryTreeTest() {
+        binaryTree = new BinaryTree();
     }
 
     @BeforeEach
-    public void init(){
+    public void init() {
         binaryTree.clear();
     }
 
     @Test
-    public void shouldAddElements(){
+    public void shouldAddElements() {
 
         binaryTree.add(29);
 
@@ -121,7 +114,7 @@
     }
 
     @Test
-    public void shouldRemoveElements(){
+    public void shouldRemoveElements() {
 
         binaryTree.add(29);
         binaryTree.add(7);
@@ -218,7 +211,7 @@
     }
 
     @Test
-    public void shouldContainsElements(){
+    public void shouldContainsElements() {
 
         //tree is empty
         assertNull(binaryTree.root());
@@ -270,7 +263,7 @@
     }
 
     @Test
-    public void shouldBeEmpty(){
+    public void shouldBeEmpty() {
 
         //empty tree
         assertNull(binaryTree.root());
@@ -310,7 +303,7 @@
     }
 
     @Test
-    public void shouldBeLeaf(){
+    public void shouldBeLeaf() {
 
         // not exists
         assertNull(binaryTree.root());
@@ -356,70 +349,4 @@
         assertTrue(binaryTree.isLeaf(77));
 
     }
-
-    @Test
-    public void shouldConvertToList(){
-
-        //empty
-        assertNull(binaryTree.toList());
-        binaryTree.add(29);
-
-        assertNotNull(binaryTree.toList());
-        assertEquals(Integer.valueOf(29), binaryTree.toList().get(0));
-
-        binaryTree.add(7);
-        binaryTree.add(65);
-        assertNotNull(binaryTree.toList());
-        assertEquals(List.of(7, 29, 65), binaryTree.toList());
-
-        binaryTree.add(25);
-        binaryTree.add(44);
-        assertNotNull(binaryTree.toList());
-        assertEquals(List.of(7, 25, 29, 44, 65), binaryTree.toList());
-
-        binaryTree.add(94);
-        binaryTree.add(3);
-        binaryTree.add(52);
-        binaryTree.add(77);
-        binaryTree.add(33);
-
-        assertNotNull(binaryTree.toList());
-        assertEquals(List.of(3, 7, 25, 29, 33, 44, 52, 65, 77, 94), binaryTree.toList());
-
-        binaryTree.remove(29);
-        binaryTree.remove(7);
-        binaryTree.remove(65);
-        binaryTree.remove(25);
-        binaryTree.remove(44);
-        assertNotNull(binaryTree.toList());
-        assertEquals(List.of(3, 33, 52, 77, 94), binaryTree.toList());
-
-        binaryTree.remove(94);
-        binaryTree.remove(3);
-        binaryTree.remove(52);
-        binaryTree.remove(77);
-        binaryTree.remove(33);
-
-        assertNull(binaryTree.toList());
-    }
-
-    @Test
-    public void shouldClearTheTree(){
-
-        assertNull(binaryTree.root());
-
-        binaryTree.add(29);
-        assertNotNull(binaryTree.root());
-
-        binaryTree.add(7);
-        binaryTree.add(65);
-        binaryTree.add(25);
-        binaryTree.add(44);
-
-        assertNotNull(binaryTree.root());
-
-        binaryTree.clear();
-
-        assertNull(binaryTree.root());
-    }
 }